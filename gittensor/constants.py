--- conflicted
+++ resolved
@@ -63,8 +63,6 @@
 EXCESSIVE_PR_PENALTY_THRESHOLD = 10
 EXCESSIVE_PR_PENALTY_SLOPE = 0.50
 EXCESSIVE_PR_MIN_MULTIPLIER = 0.00
-<<<<<<< HEAD
-=======
 
 COMMENT_PATTERNS = [
     r'^\s*#',           # Python, Ruby, Shell, etc.
@@ -79,7 +77,6 @@
     r'^\s*"""',         # Python docstring
     r"^\s*'''",         # Python docstring
 ]
->>>>>>> 42dcb06b
 
 PREPROCESSOR_LANGUAGES = {
     'c', 'h',           # C
