--- conflicted
+++ resolved
@@ -172,11 +172,7 @@
     query($userId: ID!, $limit: Int!, $cursor: String) {
       node(id: $userId) {
         ... on User {
-<<<<<<< HEAD
-          pullRequests(first: $limit, states: [MERGED, OPEN, CLOSED], orderBy: {field: UPDATED_AT, direction: DESC}, after: $cursor) {
-=======
           pullRequests(first: $limit, states: [MERGED, OPEN, CLOSED], orderBy: {field: CREATED_AT, direction: DESC}, after: $cursor) {
->>>>>>> 894f6041
             pageInfo {
               hasNextPage
               endCursor
@@ -361,20 +357,9 @@
                 # Parse merge date and filter by time window
                 merged_dt = datetime.fromisoformat(pr_raw['mergedAt'].rstrip("Z")).replace(tzinfo=timezone.utc)
                 if merged_dt < date_filter:
-<<<<<<< HEAD
-                    # stop once we hit a pr before lookback window
-                    bt.logging.debug(f"Reached PRs older than {MERGED_PR_LOOKBACK_DAYS} days, stopping pagination")
-                    return PRCountResult(
-                        valid_prs=all_valid_prs,
-                        open_pr_count=open_pr_count,
-                        merged_pr_count=merged_pr_count,
-                        closed_pr_count=closed_pr_count,
-                    )
-=======
                     # Skip PRs merged before lookback window
                     bt.logging.debug(f"Skipping PR #{pr_raw['number']} in {repository_full_name} - merged before {MERGED_PR_LOOKBACK_DAYS} day lookback window")
                     continue
->>>>>>> 894f6041
 
                 # Skip if PR was merged by the same person who created it (self-merge) AND there's no approvals from a differing party
                 if pr_raw['mergedBy'] and pr_raw['author']['login'] == pr_raw['mergedBy']['login']:
