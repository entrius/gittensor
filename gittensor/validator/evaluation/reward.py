# The MIT License (MIT)
# Copyright © 2025 Entrius
from __future__ import annotations

from typing import TYPE_CHECKING, Dict

import bittensor as bt
import numpy as np

from gittensor.classes import GitPatSynapse, MinerEvaluation, PullRequest
from gittensor.utils.github_api_tools import get_pull_request_file_changes, get_user_merged_prs_graphql
from gittensor.validator.evaluation.dynamic_emissions import apply_dynamic_emissions_using_network_contributions
from gittensor.validator.evaluation.inspections import (
    detect_and_penalize_duplicates,
    validate_response_and_initialize_miner_evaluation,
)
from gittensor.validator.evaluation.scoring import (
    apply_boost_for_gittensor_tag_in_pr_description,
    apply_issue_resolvement_bonus,
    apply_repository_uniqueness_boost,
    apply_time_decay_for_repository_contributions,
    normalize_rewards_with_pareto,
)
from gittensor.validator.evaluation.spam_detection import apply_typo_detection_penalties

# NOTE: there was a circular import error, needed this if to resolve it
if TYPE_CHECKING:
    from neurons.validator import Validator


def score_pull_requests(
    uid: int,
    miner_eval: MinerEvaluation,
    valid_raw_prs: list,
    master_repositories: Dict[str, Dict],
    programming_languages: Dict[str, float],
) -> MinerEvaluation:
    """
    Helper function to score pull requests and populate MinerEvaluation object.

    This function takes raw PR data and:
    1. Converts to PullRequest objects
    2. Fetches file changes for each PR
    3. Calculates scores based on language weights and changes
    4. Applies repository weight
    5. Applies issue bonuses
    6. Calculates totals and penalties

    Args:
        uid (int): Miner UID for logging
        miner_eval (MinerEvaluation): MinerEvaluation object to populate
        valid_raw_prs (list): List of raw PR data from GraphQL API
        master_repositories (Dict[str, Dict]): The incentivized repositories and their metadata (weight, inactiveAt)
        programming_languages (Dict[str, float]): The programming languages and their weights

    Returns:
        MinerEvaluation: The populated evaluation object
    """

    github_pat = miner_eval.github_pat

    valid_prs = [
        PullRequest.from_graphql_response(raw_pr, uid, miner_eval.hotkey, miner_eval.github_id)
        for raw_pr in valid_raw_prs
    ]

    if not valid_prs or not len(valid_prs):
        bt.logging.info(f"No valid PRs found for miner {uid}: setting default score of 0.")
        return miner_eval

    total_prs = len(valid_prs)
    bt.logging.info(f"Scoring {total_prs} PRs for miner {uid}")

    for n, pr in enumerate(valid_prs, start=1):
        # if repo not in master list, default to .01 (shouldn't happen bc already filtered in github graphql method)
        repo_weight = master_repositories.get(pr.repository_full_name, {}).get("weight", 0.01)
<<<<<<< HEAD

=======
        
>>>>>>> 71f1c94d
        bt.logging.info(
            f"[{n}/{total_prs}] - Scoring PR #{pr.number} in {pr.repository_full_name} (weight: {repo_weight})"
        )

        file_changes = get_pull_request_file_changes(pr.repository_full_name, pr.number, github_pat)
        if not file_changes:
            bt.logging.warning("No file changes found for this PR.")
            continue

        pr.set_file_changes(file_changes)
<<<<<<< HEAD
        pr.set_base_score(pr.calculate_score_from_file_changes(programming_languages))
=======
        pr.set_earned_score(pr.calculate_score_from_file_changes(programming_languages))
>>>>>>> 71f1c94d

        apply_issue_resolvement_bonus(pr)
        
        apply_typo_detection_penalties(pr, uid)

<<<<<<< HEAD
        apply_typo_detection_penalties(pr, uid)

        pr_score_before_repo_weight = pr.base_score
        bt.logging.info(
            f"Applying repo weight to earned PR score: {round(pr_score_before_repo_weight, 2)} x {float(repo_weight)} -> {round(pr_score_before_repo_weight * float(repo_weight), 2)}"
        )
        pr.set_base_score(pr_score_before_repo_weight * float(repo_weight))
        pr.set_earned_score(pr.base_score)
=======
        pr_score_before_repo_weight = pr.earned_score
        bt.logging.info(
            f"Applying repo weight to earned PR score: {round(pr_score_before_repo_weight, 2)} x {float(repo_weight)} -> {round(pr_score_before_repo_weight * float(repo_weight), 2)}"
        )
        pr.set_earned_score(pr_score_before_repo_weight * float(repo_weight))
>>>>>>> 71f1c94d

        miner_eval.add_pull_request(pr)

    return miner_eval


# query miner for synapse
async def query_miner(self, uid: int) -> GitPatSynapse:
    """
    Returns:
        GitPatSynapse: A gittensor protocol object with a miner github pat
    """

    bt.logging.debug(f"Querying UID {uid}")

    try:
        response = await self.dendrite(
            axons=[self.metagraph.axons[uid]],
            synapse=GitPatSynapse(),
            # Don't deserialize, get the GitPatSynapse objects directly
            deserialize=False,
        )

        # Extract the single response from the list
        miner_response = response[0] if response else None
        return miner_response

    except Exception as e:
        bt.logging.error(f"Error querying miner UID {uid}: {e}")
        return None


# calculate score for a given miner
async def reward(
    self: Validator,
    uid: int,
    response: GitPatSynapse,
    master_repositories: Dict[str, Dict],
    programming_languages: Dict[str, float],
) -> MinerEvaluation:
    """
    Args:
        uid (int): The uid of the miner being evaluated
        response (GitPatSynapse): The GitPatSynapse (github access token) returned by the miner
        master_repositories (Dict[str, Dict]): The incentivized repositories and their metadata (weight, inactiveAt)
        programming_languages (Dict[str, float]): The programming languages and their weights

    Returns:
        MinerEvaluation: The object containing scores, valid_prs, etc.
    """

    bt.logging.info(f"******* Reward function called for UID: {uid} *******")

    miner_eval = validate_response_and_initialize_miner_evaluation(uid, response)
    if miner_eval.failed_reason is not None:
        bt.logging.info(f"UID {uid} not being evaluated: {miner_eval.failed_reason}")
        return miner_eval

    valid_raw_prs, open_pr_count = get_user_merged_prs_graphql(
        miner_eval.github_id, miner_eval.github_pat, master_repositories
    )

    miner_eval.total_open_prs = open_pr_count

    miner_eval = score_pull_requests(uid, miner_eval, valid_raw_prs, master_repositories, programming_languages)

    bt.logging.info("*" * 50)
    return miner_eval


# process scores for all miners
async def get_rewards(
    self: Validator, uids: set[int], master_repositories: dict[str, dict], programming_languages: dict[str, float]
) -> np.ndarray:
    """
    Args:
        uids (set[int]): All valid miner uids in the subnet
        master_repositories (dict[str, dict]): The dict of repositories (name -> {weight, inactiveAt})
        programming_languages (dict[str, float]): The dict of languages (extension, weight)
    Returns:
        rewards (array[int]): An array of scores for all miners in sorted fashion, miner n score = index[n]
    """

    bt.logging.info(f"UIDs: {uids}")

    responses: Dict[int, GitPatSynapse] = {}
    miner_evaluations: Dict[int, MinerEvaluation] = {}

    # Query miners and calculate score.
    for uid in uids:

        # retrieve PAT
        miner_response = await query_miner(self, uid)
        responses[uid] = miner_response

        # Calculate score
        miner_evaluation = await reward(self, uid, miner_response, master_repositories, programming_languages)
        miner_evaluations[uid] = miner_evaluation

    # Adjust scores for duplicate accounts
    detect_and_penalize_duplicates(responses, miner_evaluations)

    # Boost miners who contribute to more unique repos relative to other miners.
    apply_repository_uniqueness_boost(miner_evaluations)

    # Older contributions within the lookback window will get less score.
    apply_time_decay_for_repository_contributions(miner_evaluations)

    # Boost PRs that include the Gittensor tagline (and were not edited after merge).
    apply_boost_for_gittensor_tag_in_pr_description(miner_evaluations)

    # store all miner evaluations after adjusting score
    await self.bulk_store_evaluation(miner_evaluations)

    # Normalize the rewards between [0,1] with a pareto boost for higher performing miners.
    normalized_rewards = normalize_rewards_with_pareto(miner_evaluations)

    # Scale rewards according to dynamic emission curve based off of miners total contributions.
    final_rewards = apply_dynamic_emissions_using_network_contributions(normalized_rewards, miner_evaluations)

    # Store miner evaluations after calculating all scores
    await self.bulk_store_evaluation(miner_evaluations)

    return np.array([final_rewards.get(uid, 0.0) for uid in sorted(uids)])<|MERGE_RESOLUTION|>--- conflicted
+++ resolved
@@ -74,11 +74,7 @@
     for n, pr in enumerate(valid_prs, start=1):
         # if repo not in master list, default to .01 (shouldn't happen bc already filtered in github graphql method)
         repo_weight = master_repositories.get(pr.repository_full_name, {}).get("weight", 0.01)
-<<<<<<< HEAD
-
-=======
-        
->>>>>>> 71f1c94d
+
         bt.logging.info(
             f"[{n}/{total_prs}] - Scoring PR #{pr.number} in {pr.repository_full_name} (weight: {repo_weight})"
         )
@@ -89,17 +85,10 @@
             continue
 
         pr.set_file_changes(file_changes)
-<<<<<<< HEAD
         pr.set_base_score(pr.calculate_score_from_file_changes(programming_languages))
-=======
-        pr.set_earned_score(pr.calculate_score_from_file_changes(programming_languages))
->>>>>>> 71f1c94d
 
         apply_issue_resolvement_bonus(pr)
-        
-        apply_typo_detection_penalties(pr, uid)
-
-<<<<<<< HEAD
+
         apply_typo_detection_penalties(pr, uid)
 
         pr_score_before_repo_weight = pr.base_score
@@ -108,13 +97,6 @@
         )
         pr.set_base_score(pr_score_before_repo_weight * float(repo_weight))
         pr.set_earned_score(pr.base_score)
-=======
-        pr_score_before_repo_weight = pr.earned_score
-        bt.logging.info(
-            f"Applying repo weight to earned PR score: {round(pr_score_before_repo_weight, 2)} x {float(repo_weight)} -> {round(pr_score_before_repo_weight * float(repo_weight), 2)}"
-        )
-        pr.set_earned_score(pr_score_before_repo_weight * float(repo_weight))
->>>>>>> 71f1c94d
 
         miner_eval.add_pull_request(pr)
 
