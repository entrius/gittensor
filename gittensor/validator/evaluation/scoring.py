--- conflicted
+++ resolved
@@ -194,12 +194,7 @@
     Args:
         miner_evaluations: Evaluation data containing PR merge dates
     """
-<<<<<<< HEAD
-
-    bt.logging.info("Applying time decay to PRs")
-=======
     bt.logging.info("Applying sigmoid curve time decay to PRs")
->>>>>>> a59ea52a
     current_time = datetime.now(timezone.utc)
     
     total_prs_modified = 0
@@ -239,11 +234,7 @@
         This function modifies the `miner_evaluations` dictionary in-place to apply the boost per PR.
     """
 
-<<<<<<< HEAD
-    bt.logging.info("Applying Gittensor tag boost to PRs")
-=======
     bt.logging.info("Applying Gittensor tag score boost to PRs")
->>>>>>> a59ea52a
 
     # Count total PRs boosted and miners for logging
     total_prs_boosted = 0
