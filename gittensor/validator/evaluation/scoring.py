# The MIT License (MIT)
# Copyright © 2025 Entrius

import math
from datetime import datetime, timezone
from typing import Dict, List

import bittensor as bt

from gittensor.classes import Issue, MinerEvaluation, PullRequest
from gittensor.constants import (
    GITTENSOR_PR_TAG_MULTIPLIER,
    MAX_ISSUES_SCORED_IN_SINGLE_PR,
    PARETO_DISTRIBUTION_ALPHA_VALUE,
    TIME_DECAY_MIN_MULTIPLIER,
    TIME_DECAY_SIGMOID_MIDPOINT,
    TIME_DECAY_SIGMOID_STEEPNESS_SCALAR,
    UNIQUE_PR_BOOST,
    TIME_DECAY_SIGMOID_STEEPNESS_SCALAR,
    TIME_DECAY_SIGMOID_MIDPOINT
)


def normalize_rewards_with_pareto(miner_evaluations: Dict[int, MinerEvaluation]) -> Dict[int, float]:
    """
    Pareto normalization: Apply Pareto curve to raw scores, then use linear normalization

    The transformation: score_new = score^(1/alpha)
    - alpha < 1.0: Makes curve steeper (amplifies differences)
    - alpha > 1.0: Makes curve flatter (compresses differences)
    - alpha = 1.0: No change (linear)

    Args:
        miner_evaluations (Dict[int, MinerEvaluation]): Dict of uid -> MinerEvaluation

    Returns:
        Dict[int, float]: Pareto-curved scores that sum to 1.0, Dict of uid ->  score.

    Notes:
        PARETO_DISTRIBUTION_ALPHA_VALUE: Pareto curve parameter
            0.5 = very steep (2x becomes 4x)
            0.8 = moderately steep (2x becomes ~2.4x)
            1.0 = no change
            1.5 = flatter (2x becomes ~1.7x)
    """

    rewards: Dict[int, float] = {}
    for uid, evaluation in miner_evaluations.items():
        evaluation.calculate_total_score_and_total_contributions()
        rewards[uid] = evaluation.total_score
        bt.logging.info(f"Final reward for uid {uid}: {rewards[uid]:.4f}")

    if not rewards:
        bt.logging.warning("No rewards provided for Pareto normalization")
        return {}

    bt.logging.info(f"Applying Pareto curve transformation with α={PARETO_DISTRIBUTION_ALPHA_VALUE}")

    # Filter out zero scores
    non_zero_scores = {uid: score for uid, score in rewards.items() if score > 0}

    if not non_zero_scores:
        bt.logging.info("All scores are zero, passing to linear normalization")
        return normalize_rewards_linear(rewards)

    # Apply Pareto curve directly to raw scores
    pareto_scores = {}
    for uid, score in rewards.items():
        if score > 0:
            pareto_scores[uid] = score ** (1.0 / PARETO_DISTRIBUTION_ALPHA_VALUE)
        else:
            pareto_scores[uid] = 0.0

    bt.logging.info(f"Pareto curve parameter α: {PARETO_DISTRIBUTION_ALPHA_VALUE}")

    # Use linear normalization as child function for final step
    return normalize_rewards_linear(pareto_scores)


def normalize_rewards_linear(rewards: Dict[int, float]) -> Dict[int, float]:
    """
    Simple linear normalization: normalize raw scores to sum=1.0 (preserves exact ratios)

    Args:
        rewards (Dict[int, float]): Dict mapping miner UIDs to their raw scores

    Returns:
        Dict[int, float]: Linear normalized scores that sum to 1.0
    """
    if not rewards:
        bt.logging.warning("No rewards provided for normalization")
        return {}

    non_zero_scores = {uid: score for uid, score in rewards.items() if score > 0}

    if not non_zero_scores:
        bt.logging.info("All scores are zero, returning original scores")
        return rewards

    # Simply normalize to sum=1.0 (preserves exact original ratios)
    total_score = sum(rewards.values())
    normalized_scores = {}
    for uid, score in rewards.items():
        normalized_scores[uid] = score / total_score if total_score > 0 else 0.0

    bt.logging.info("Linear normalization complete:")
    bt.logging.info(f"  - Original score sum: {total_score:.6f}")
    bt.logging.info(f"  - Normalized score sum: {sum(normalized_scores.values()):.6f}")
    bt.logging.info(f"  - Non-zero miners: {len(non_zero_scores)}/{len(rewards)}")

    return normalized_scores


def count_repository_contributors(miner_evaluations: Dict[int, MinerEvaluation]) -> Dict[str, int]:
    """
    Count how many miners contribute to each repository and log statistics.

    Args:
        miner_evaluations (Dict[int, MinerEvaluation]): Dictionary of miner evaluations

    Returns:
        Dict[str, int]: Dictionary mapping repository names to contributor counts
    """
    repo_contributor_counts = {}

    for evaluation in miner_evaluations.values():
        if evaluation.get_unique_repositories():
            for repo in evaluation.get_unique_repositories():
                repo_contributor_counts[repo] = repo_contributor_counts.get(repo, 0) + 1

    # Log repository statistics
    if repo_contributor_counts:
        bt.logging.info(f"Repository contribution counts: {len(repo_contributor_counts)} total repositories")

        # Log each repository with its contributor count
        sorted_repos = sorted(repo_contributor_counts.items(), key=lambda x: x[1], reverse=True)
        for repo, count in sorted_repos:
            bt.logging.info(f"{repo}: {count}")

    return repo_contributor_counts


def apply_repository_uniqueness_boost(miner_evaluations: Dict[int, MinerEvaluation]) -> Dict[int, float]:
    """
    Boost miners who contribute to repositories that fewer other miners work on.
    More unique/rare repository contributions get higher boosts.

    Args:
        miner_evaluations (Dict[int, MinerEvaluation]): Evaluation data containing repository contribution info

    Note:
        This function modifies the `miner_evaluations` dictionary in-place to apply the score boost per PR.
    """

    # Create repository_name -> contributor count dictionary
    repo_contributor_counts = count_repository_contributors(miner_evaluations)

    # Skip boost if no repository contributions found
    if not repo_contributor_counts:
        bt.logging.info("No repository contributions found, skipping uniqueness boost")
        return

    # Calculate total number of miners for normalization
    total_miners = len([uid for uid, eval in miner_evaluations.items() if eval.get_unique_repositories()])

    for uid, evaluation in miner_evaluations.items():
        if not evaluation or not evaluation.get_unique_repositories():
            continue

        bt.logging.info(f"Applying repository uniqueness boost for uid {uid}")
        for repo in evaluation.get_unique_repositories():
            contributors_count = repo_contributor_counts[repo]

            # Uniqueness score that approaches 0 as contribution count increases
            uniqueness_score = (total_miners - contributors_count + 1) / total_miners
            boost_multiplier = 1.0 + (uniqueness_score * UNIQUE_PR_BOOST)

            repo_prs: List[PullRequest] = [pr for pr in evaluation.pull_requests if pr.repository_full_name == repo]

            for pr in repo_prs:
                original_score = pr.earned_score
                pr.set_earned_score(original_score * boost_multiplier)

                bt.logging.info(
                    f"Applying unique repo boost to PR's earned score for uid {uid}'s contribution to {pr.repository_full_name}: "
                    f"{original_score:.4f} -> {pr.earned_score:.4f}"
                )

    bt.logging.info(f"Completed applying repository uniqueness boost for {total_miners} total contributing miners.")


def apply_time_decay_for_repository_contributions(miner_evaluations: Dict[int, MinerEvaluation]):
    """
    Apply sigmoid curve time decay to PR scores based on merge date.

    Args:
        miner_evaluations: Evaluation data containing PR merge dates
    """
    bt.logging.info("Applying sigmoid curve time decay to PRs")
    current_time = datetime.now(timezone.utc)
<<<<<<< HEAD

=======
    
>>>>>>> 71f1c94d
    total_prs_modified = 0
    miners_with_prs = sum(1 for ev in miner_evaluations.values() if ev and ev.pull_requests)

    for uid, evaluation in miner_evaluations.items():
        if not evaluation or not evaluation.pull_requests:
            continue

        for pr in evaluation.pull_requests:
            days_since_merge = (current_time - pr.merged_at).total_seconds() / 86400
<<<<<<< HEAD

            # Produces a scalar between 0 and 1
            age_decay_sigmoid_scalar = 1 / (
                1 + math.exp(TIME_DECAY_SIGMOID_STEEPNESS_SCALAR * (days_since_merge - TIME_DECAY_SIGMOID_MIDPOINT))
            )
=======
            
            # Produces a scalar between 0 and 1
            age_decay_sigmoid_scalar = 1 / (1 + math.exp(TIME_DECAY_SIGMOID_STEEPNESS_SCALAR * (days_since_merge - TIME_DECAY_SIGMOID_MIDPOINT)))
>>>>>>> 71f1c94d
            decay_multiplier = max(age_decay_sigmoid_scalar, TIME_DECAY_MIN_MULTIPLIER)

            original_score = pr.earned_score
            pr.set_earned_score(original_score * decay_multiplier)
            total_prs_modified += 1

            bt.logging.info(
                f"UID {uid} PR (merged {days_since_merge:.1f}d ago): "
                f"decay={decay_multiplier:.4f}, score {original_score:.4f} -> {pr.earned_score:.4f}"
            )

    bt.logging.info(f"Applied time decay to {total_prs_modified} PRs across {miners_with_prs} miners")
<<<<<<< HEAD

=======
>>>>>>> 71f1c94d

def apply_boost_for_gittensor_tag_in_pr_description(miner_evaluations: Dict[int, MinerEvaluation]):
    """
    Apply score boost to PRs that include the Gittensor tagline in their description
    and were not edited after being merged.

    Args:
        miner_evaluations (Dict[int, MinerEvaluation]): Evaluation data containing PRs

    Note:
        This function modifies the `miner_evaluations` dictionary in-place to apply the boost per PR.
    """

    bt.logging.info("Applying Gittensor tag score boost to PRs")

    # Count total PRs boosted and miners for logging
    total_prs_boosted = 0
    miners_with_tagged_prs = 0

    for uid, evaluation in miner_evaluations.items():
        if not evaluation or not evaluation.pull_requests:
            continue

        miner_has_tagged_prs = False

        for pr in evaluation.pull_requests:
            if pr.gittensor_tagged:
                original_score = pr.earned_score
                pr.set_earned_score(original_score * GITTENSOR_PR_TAG_MULTIPLIER)
                total_prs_boosted += 1
                miner_has_tagged_prs = True

                bt.logging.info(
                    f"Applying Gittensor tag boost to uid {uid}'s PR in {pr.repository_full_name}, multiplier: {GITTENSOR_PR_TAG_MULTIPLIER:.2f}, "
                    f"Score: {original_score:.4f} -> {pr.earned_score:.4f}"
                )

        if miner_has_tagged_prs:
            miners_with_tagged_prs += 1

    bt.logging.info(
        f"Completed applying Gittensor tag boost for {miners_with_tagged_prs} miners, {total_prs_boosted} total PRs boosted."
    )


def apply_issue_resolvement_bonus(pr: PullRequest):
    """
    Applies a bonus to pull request scores for pull requests which solve issues.

    Validates that:
    - Issues are actually closed (state == 'CLOSED')
    - Issue author is not the same as PR author
    - Issue was closed within reasonable time window of PR merge
    - Issue was created before the PR was created

    Args:
        pr (PullRequest): The Pull Request that contains the potential issues
    """

    if not pr.issues:
        bt.logging.info(
<<<<<<< HEAD
            f"PR #{pr.number} in {pr.repository_full_name} earned score: {pr.base_score:.5f} × issue multiplier: 1.0 = {pr.base_score:.5f}"
=======
            f"PR #{pr.number} in {pr.repository_full_name} earned score: {pr.earned_score:.5f} × issue multiplier: 1.0 = {pr.earned_score:.5f}"
>>>>>>> 71f1c94d
        )
        return

    # Filter out invalid issues
    valid_issues = []
    for issue in pr.issues:
        # Skip issues that are not closed
        if issue.state and issue.state != 'CLOSED':
<<<<<<< HEAD
            bt.logging.warning(f"Skipping issue #{issue.number} - not in CLOSED state (state: {issue.state})")
=======
            bt.logging.warning(
                f"Skipping issue #{issue.number} - not in CLOSED state (state: {issue.state})"
            )
>>>>>>> 71f1c94d
            continue

        # Skip issues where the author is the same as the PR author (self-created issue gaming)
        if issue.author_login and issue.author_login == pr.author_login:
            bt.logging.warning(
                f"Skipping issue #{issue.number} - issue author ({issue.author_login}) is the same as PR author (preventing self-created issue gaming)"
            )
            continue

        # Skip issues without author info (safety check)
        if not issue.author_login:
            bt.logging.warning(f"Skipping issue #{issue.number} - missing author information")
            continue

        # Skip issues created after the PR was created (retroactive issue creation)
        if issue.created_at and pr.created_at and issue.created_at > pr.created_at:
            bt.logging.warning(
                f"Skipping issue #{issue.number} - issue created ({issue.created_at.isoformat()}) after PR created ({pr.created_at.isoformat()})"
            )
            continue

        # Skip issues closed too far from PR merge time
        # Allow up to 5 day difference between issue close and PR merge
        if issue.closed_at and pr.merged_at:
            time_diff_seconds = abs((issue.closed_at - pr.merged_at).total_seconds())
            max_allowed_seconds = 5 * 24 * 60 * 60  # 5 days

            if time_diff_seconds > max_allowed_seconds:
                bt.logging.warning(
                    f"Skipping issue #{issue.number} - closed too far from PR merge ({time_diff_seconds/86400:.1f} days difference, max allowed: 5 days)"
                )
                continue

        valid_issues.append(issue)

    if not valid_issues:
        bt.logging.info(
<<<<<<< HEAD
            f"PR #{pr.number} in {pr.repository_full_name} earned score: {pr.base_score:.5f} × issue multiplier: 1.0 = {pr.base_score:.5f} (no valid issues after filtering)"
=======
            f"PR #{pr.number} in {pr.repository_full_name} earned score: {pr.earned_score:.5f} × issue multiplier: 1.0 = {pr.earned_score:.5f} (no valid issues after filtering)"
>>>>>>> 71f1c94d
        )
        return

    issue_multiplier = calculate_issue_multiplier(valid_issues)
    new_pr_score = round(issue_multiplier * pr.base_score, 2)

    bt.logging.info(
<<<<<<< HEAD
        f"PR #{pr.number} in {pr.repository_full_name} earned score: {pr.base_score:.5f} × issue multiplier: {issue_multiplier:.3f} = {new_pr_score:.5f} ({len(valid_issues)}/{len(pr.issues)} valid issues)"
=======
        f"PR #{pr.number} in {pr.repository_full_name} earned score: {pr.earned_score:.5f} × issue multiplier: {issue_multiplier:.3f} = {new_pr_score:.5f} ({len(valid_issues)}/{len(pr.issues)} valid issues)"
>>>>>>> 71f1c94d
    )

    pr.set_base_score(new_pr_score)
    return


def calculate_issue_multiplier(issues: List[Issue]) -> float:
    """
    Calculate score multiplier based on age and number of resolved issues.

    - Base multiplier: 1.0 (no bonus)
    - Each issue adds 0.09-0.90 to multiplier based on age
    - Maximum 3 issues counted (max multiplier: 3.7)
    - Older issues worth more, with gradual scaling
    - 100% of issue bonus earned when issue has been open for 45+ days

    Args:
        issues (List[Issue]): List of resolved issues

    Returns:
        float: Multiplier between 1.0 and 3.7
    """
    base_multiplier = 1.0
    num_issues = min(len(issues), MAX_ISSUES_SCORED_IN_SINGLE_PR)

    bt.logging.info(f"Calculating issue bonus for PR with {len(issues)} issues (counting {num_issues})")

    total_issue_score = 0.0

    for i in range(num_issues):
        issue = issues[i]
        issue_score = calculate_issue_multiplier_score(issue, i)
        total_issue_score += issue_score

    final_multiplier = base_multiplier + total_issue_score

    bt.logging.info(
        f"Issue score calculation complete - "
        f"total issue score: {total_issue_score:.3f}, "
        f"final multiplier: {final_multiplier:.3f}"
    )

    return final_multiplier


def calculate_issue_multiplier_score(issue: Issue, index: int) -> float:
    """
    Calculate score for a single issue based on its age.

    Uses square root scaling for generous early rewards:
    - 2 days:  ~19% of max bonus (0.17)
    - 5 days:  ~26% of max bonus (0.24)
    - 10 days: ~38% of max bonus (0.34)
    - 20 days: ~57% of max bonus (0.51)
    - 30 days: ~72% of max bonus (0.65)
    - 45 days: 100% of max bonus (0.90)

    Args:
        issue (Issue): Issue to score
        index (int): Issue index for logging

    Returns:
        float: Score between 0.09 and 0.90
    """

    # Default score for issues without date info
    if not (hasattr(issue, 'created_at') and hasattr(issue, 'closed_at') and issue.created_at and issue.closed_at):
        issue_score = 0.1
        bt.logging.info(
            f"Issue #{getattr(issue, 'number', index+1)}: no date info available, using default score: {issue_score:.3f}"
        )
        return issue_score

    try:
        days_open = (issue.closed_at - issue.created_at).days
        normalized_score = 0.1 + math.sqrt(min(days_open, 45)) / math.sqrt(45)
        issue_score = 0.9 * min(normalized_score, 1.0)

        bt.logging.info(
            f"Issue #{getattr(issue, 'number', index+1)}: open for {days_open} days, score: {issue_score:.3f}"
        )

    except (ValueError, AttributeError) as e:
        bt.logging.warning(f"Could not parse issue dates: {e}")
        issue_score = 0.1

    return issue_score<|MERGE_RESOLUTION|>--- conflicted
+++ resolved
@@ -16,8 +16,6 @@
     TIME_DECAY_SIGMOID_MIDPOINT,
     TIME_DECAY_SIGMOID_STEEPNESS_SCALAR,
     UNIQUE_PR_BOOST,
-    TIME_DECAY_SIGMOID_STEEPNESS_SCALAR,
-    TIME_DECAY_SIGMOID_MIDPOINT
 )
 
 
@@ -198,11 +196,7 @@
     """
     bt.logging.info("Applying sigmoid curve time decay to PRs")
     current_time = datetime.now(timezone.utc)
-<<<<<<< HEAD
-
-=======
     
->>>>>>> 71f1c94d
     total_prs_modified = 0
     miners_with_prs = sum(1 for ev in miner_evaluations.values() if ev and ev.pull_requests)
 
@@ -212,17 +206,11 @@
 
         for pr in evaluation.pull_requests:
             days_since_merge = (current_time - pr.merged_at).total_seconds() / 86400
-<<<<<<< HEAD
 
             # Produces a scalar between 0 and 1
             age_decay_sigmoid_scalar = 1 / (
                 1 + math.exp(TIME_DECAY_SIGMOID_STEEPNESS_SCALAR * (days_since_merge - TIME_DECAY_SIGMOID_MIDPOINT))
             )
-=======
-            
-            # Produces a scalar between 0 and 1
-            age_decay_sigmoid_scalar = 1 / (1 + math.exp(TIME_DECAY_SIGMOID_STEEPNESS_SCALAR * (days_since_merge - TIME_DECAY_SIGMOID_MIDPOINT)))
->>>>>>> 71f1c94d
             decay_multiplier = max(age_decay_sigmoid_scalar, TIME_DECAY_MIN_MULTIPLIER)
 
             original_score = pr.earned_score
@@ -235,10 +223,6 @@
             )
 
     bt.logging.info(f"Applied time decay to {total_prs_modified} PRs across {miners_with_prs} miners")
-<<<<<<< HEAD
-
-=======
->>>>>>> 71f1c94d
 
 def apply_boost_for_gittensor_tag_in_pr_description(miner_evaluations: Dict[int, MinerEvaluation]):
     """
@@ -300,11 +284,7 @@
 
     if not pr.issues:
         bt.logging.info(
-<<<<<<< HEAD
             f"PR #{pr.number} in {pr.repository_full_name} earned score: {pr.base_score:.5f} × issue multiplier: 1.0 = {pr.base_score:.5f}"
-=======
-            f"PR #{pr.number} in {pr.repository_full_name} earned score: {pr.earned_score:.5f} × issue multiplier: 1.0 = {pr.earned_score:.5f}"
->>>>>>> 71f1c94d
         )
         return
 
@@ -313,13 +293,7 @@
     for issue in pr.issues:
         # Skip issues that are not closed
         if issue.state and issue.state != 'CLOSED':
-<<<<<<< HEAD
             bt.logging.warning(f"Skipping issue #{issue.number} - not in CLOSED state (state: {issue.state})")
-=======
-            bt.logging.warning(
-                f"Skipping issue #{issue.number} - not in CLOSED state (state: {issue.state})"
-            )
->>>>>>> 71f1c94d
             continue
 
         # Skip issues where the author is the same as the PR author (self-created issue gaming)
@@ -357,11 +331,7 @@
 
     if not valid_issues:
         bt.logging.info(
-<<<<<<< HEAD
             f"PR #{pr.number} in {pr.repository_full_name} earned score: {pr.base_score:.5f} × issue multiplier: 1.0 = {pr.base_score:.5f} (no valid issues after filtering)"
-=======
-            f"PR #{pr.number} in {pr.repository_full_name} earned score: {pr.earned_score:.5f} × issue multiplier: 1.0 = {pr.earned_score:.5f} (no valid issues after filtering)"
->>>>>>> 71f1c94d
         )
         return
 
@@ -369,11 +339,7 @@
     new_pr_score = round(issue_multiplier * pr.base_score, 2)
 
     bt.logging.info(
-<<<<<<< HEAD
         f"PR #{pr.number} in {pr.repository_full_name} earned score: {pr.base_score:.5f} × issue multiplier: {issue_multiplier:.3f} = {new_pr_score:.5f} ({len(valid_issues)}/{len(pr.issues)} valid issues)"
-=======
-        f"PR #{pr.number} in {pr.repository_full_name} earned score: {pr.earned_score:.5f} × issue multiplier: {issue_multiplier:.3f} = {new_pr_score:.5f} ({len(valid_issues)}/{len(pr.issues)} valid issues)"
->>>>>>> 71f1c94d
     )
 
     pr.set_base_score(new_pr_score)
